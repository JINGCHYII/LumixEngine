--- conflicted
+++ resolved
@@ -22,54 +22,42 @@
 
 	void Resource::onEmpty(void)
 	{
-		State old_state = m_state;
 		m_state = State::EMPTY;
-		m_cb.invoke(old_state, State::EMPTY);
+		m_cb.invoke(State::EMPTY);
 	}
 
 	void Resource::onLoading(void)
 	{
-		State old_state = m_state;
 		m_state = State::LOADING;
-		m_cb.invoke(old_state, State::LOADING);
+		m_cb.invoke(State::LOADING);
 	}
 
 	void Resource::onReady(void)
 	{
-		State old_state = m_state;
 		m_state = State::READY;
-		m_cb.invoke(old_state, State::READY);
+		m_cb.invoke(State::READY);
 	}
 
 	void Resource::onUnloading(void)
 	{
-		State old_state = m_state;
 		m_state = State::UNLOADING;
 		++m_dep_count;
-		m_cb.invoke(old_state, State::UNLOADING);
+		m_cb.invoke(State::UNLOADING);
 	}
 
 	void Resource::onReloading(void)
 	{
-<<<<<<< HEAD
-		State old_state = m_state;
-		m_state = State::UNLOADING;
-		++m_dep_count;
-		m_cb.invoke(old_state, State::UNLOADING);
-=======
 		if (State::READY == m_state)
 			++m_dep_count;
 
 		m_state = State::UNLOADING;
 		m_cb.invoke(State::UNLOADING);
->>>>>>> c4d44abf
 	}
 
 	void Resource::onFailure(void)
 	{
-		State old_state = m_state;
 		m_state = State::FAILURE;
-		m_cb.invoke(old_state, State::FAILURE);
+		m_cb.invoke(State::FAILURE);
 	}
 
 	void Resource::doLoad(void)
@@ -93,21 +81,18 @@
 		}
 	}
 
-	void Resource::onStateChanged(State old_state, State new_state)
+	void Resource::onStateChanged(State new_state)
 	{
 		if(State::READY == new_state)
 		{
 			decrementDepCount();
 		}
-		else if (State::READY == old_state)
+		else
 		{
+			m_dep_count++;
 			if(isReady())
 			{
 				onUnloading();
-			}
-			else
-			{
-				m_dep_count++;
 			}
 		}
 	}

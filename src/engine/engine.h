--- conflicted
+++ resolved
@@ -60,15 +60,9 @@
 			virtual ResourceManager& getResourceManager() = 0;
 
 			virtual const char* getBasePath() const = 0;
-<<<<<<< HEAD
 			virtual void update(bool is_game_running, float time_delta_multiplier) = 0;
-			virtual void serialize(Blob& serializer) = 0;
-			virtual bool deserialize(Blob& serializer) = 0;
-=======
-			virtual void update(bool is_game_running) = 0;
 			virtual uint32_t serialize(OutputBlob& serializer) = 0;
 			virtual bool deserialize(InputBlob& serializer) = 0;
->>>>>>> 960063a8
 			virtual float getFPS() const = 0;
 			virtual float getLastTimeDelta() = 0;
 

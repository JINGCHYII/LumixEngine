--- conflicted
+++ resolved
@@ -1,75 +1,56 @@
-#pragma once
-
-
-#include "core/pod_array.h"
-#include "core/resource.h"
-
-
-namespace Lux
-{
-namespace FS
-{
-	class FileSystem;
-	class IFile;
-}
-
-class ResourceManager;
-class Shader;
-class Texture;
-
-
-class Material : public Resource
-{
-<<<<<<< HEAD
-	friend class MaterialManager;
-public:
-	void apply();
-	void setShader(Shader* shader) { m_shader = shader; }
-	void addTexture(Texture* texture) { m_textures.push(texture); }
-	Shader* getShader() { return m_shader; }
-
-protected:
-	Material(const Path& path, ResourceManager& resource_manager)
-		: Resource(path)
-		, m_shader()
-		, m_textures()
-		, m_resource_manager(resource_manager)
-	{ }
-
-	~Material()
-	{ }
-
-	virtual void doLoad(void) LUX_OVERRIDE;
-	virtual void doUnload(void) LUX_OVERRIDE;
-	virtual void doReload(void) LUX_OVERRIDE;
-
-private:
-	void loaded(FS::IFile* file, bool success);
-
-private:
-	Shader*	m_shader;
-	PODArray<Texture*> m_textures;
-	ResourceManager& m_resource_manager;
-=======
-	public:
-		Material(Renderer& renderer);
-
-		void load(const char* path, FS::FileSystem& file_system);
-		void apply();
-		void setShader(Shader* shader) { m_shader = shader; }
-		void addTexture(Texture* texture) { m_textures.push(texture); }
-		Shader* getShader() { return m_shader; }
-		bool isReady() const { return m_is_ready; }
-
-	private:
-		void loaded(FS::IFile* file, bool success, FS::FileSystem& fs);
-
-	private:
-		Shader*	m_shader;
-		PODArray<Texture*> m_textures;
-		Renderer& m_renderer;
-		bool m_is_ready;
->>>>>>> cb7c1b46
-};
-
-} // ~namespace Lux
+#pragma once
+
+
+#include "core/pod_array.h"
+#include "core/resource.h"
+
+
+namespace Lux
+{
+namespace FS
+{
+	class FileSystem;
+	class IFile;
+}
+
+class ResourceManager;
+class Shader;
+class Texture;
+
+
+class Material : public Resource
+{
+	friend class MaterialManager;
+public:
+	void apply();
+	void setShader(Shader* shader) { m_shader = shader; }
+	void addTexture(Texture* texture) { m_textures.push(texture); }
+	Shader* getShader() { return m_shader; }
+
+protected:
+	Material(const Path& path, ResourceManager& resource_manager)
+		: Resource(path)
+		, m_shader()
+		, m_textures()
+		, m_resource_manager(resource_manager)
+	{ }
+
+	private:
+		void loaded(FS::IFile* file, bool success, FS::FileSystem& fs);
+	~Material()
+	{ }
+
+	virtual void doLoad(void) LUX_OVERRIDE;
+	virtual void doUnload(void) LUX_OVERRIDE;
+	virtual void doReload(void) LUX_OVERRIDE;
+
+private:
+	void loaded(FS::IFile* file, bool success);
+
+private:
+	Shader*	m_shader;
+	PODArray<Texture*> m_textures;
+	ResourceManager& m_resource_manager;
+};
+
+} // ~namespace Lux
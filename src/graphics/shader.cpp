#include "graphics/shader.h"
#include "core/fs/file_system.h"
#include "core/fs/ifile.h"
#include "core/json_serializer.h"
#include "core/log.h"
#include "core/matrix.h"
#include "core/resource_manager.h"
#include "core/resource_manager_base.h"
#include "core/vec3.h"
#include "graphics/gl_ext.h"
#include "graphics/shader_manager.h"


namespace Lux
{


Shader::Shader(const Path& path, ResourceManager& resource_manager)
	: Resource(path, resource_manager)
	, m_vertex_id()
	, m_fragment_id()
	, m_is_shadowmap_required(true)
{
	m_program_id = glCreateProgram();
}

Shader::~Shader()
{
	glDeleteProgram(m_program_id);
	glDeleteShader(m_vertex_id);
	glDeleteShader(m_fragment_id);
}

void Shader::apply()
{
	glUseProgram(m_program_id);
}	


void Shader::setUniform(const char* name, int value)
{
	GLint loc = glGetUniformLocation(m_program_id, name);
	if(loc >= 0)
	{
<<<<<<< HEAD
=======
		//glProgramUniform1i(m_program_id, loc, value);
		glUseProgram(m_program_id);
>>>>>>> 338324b9
		glUniform1i(loc, value);
	}
}


void Shader::setUniform(const char* name, const Vec3& value)
{
	GLint loc = glGetUniformLocation(m_program_id, name);
	if(loc >= 0)
	{
<<<<<<< HEAD
=======
		//glProgramUniform3f(m_program_id, loc, value.x, value.y, value.z);
		glUseProgram(m_program_id);
>>>>>>> 338324b9
		glUniform3f(loc, value.x, value.y, value.z);
	}
}


void Shader::setUniform(const char* name, GLfloat value)
{
	GLint loc = glGetUniformLocation(m_program_id, name);
	if(loc >= 0)
	{
<<<<<<< HEAD
=======
		//glProgramUniform1f(m_program_id, loc, value);
		glUseProgram(m_program_id);
>>>>>>> 338324b9
		glUniform1f(loc, value);
	}
}


void Shader::setUniform(const char* name, const Matrix& mtx)
{
	GLint loc = glGetUniformLocation(m_program_id, name);
	if(loc >= 0)
	{
<<<<<<< HEAD
=======
		//glProgramUniformMatrix4fv(m_program_id, loc, 1, false, &mtx.m11);
		glUseProgram(m_program_id);
>>>>>>> 338324b9
		glUniformMatrix4fv(loc, 1, false, &mtx.m11);
	}
}

void Shader::setUniform(const char* name, const Matrix* matrices, int count)
{
	GLint loc = glGetUniformLocation(m_program_id, name);
	if(loc >= 0) // this is here because of bug in some gl implementations
	{
<<<<<<< HEAD
		glUniformMatrix4fv(loc, count, false, &matrices[0].m11);
=======
		//glProgramUniformMatrix4fv(m_program_id, loc, count, false, &matrices[0].m11);
		glUseProgram(m_program_id);
		glUniformMatrix4fv(loc, count, false, &matrices[0].m11);	
>>>>>>> 338324b9
	}
}

GLuint Shader::attach(GLenum type, const char* src, int32_t length)
{
	GLuint id = glCreateShader(type);
	glShaderSource(id, 1, (const GLchar**)&src, &length);
	glCompileShader(id);
	glAttachShader(m_program_id, id);
	return id;
}

void Shader::loaded(FS::IFile* file, bool success, FS::FileSystem& fs)
{
	if(success)
	{
		JsonSerializer serializer(*file, JsonSerializer::READ, m_path.c_str());
		serializer.deserializeObjectBegin();
		char attributes[MAX_ATTRIBUTE_COUNT][31];
		int attribute_count = 0;
		while (!serializer.isObjectEnd())
		{
			char label[256];
			serializer.deserializeLabel(label, 255);
			if (strcmp(label, "attributes") == 0)
			{
				serializer.deserializeArrayBegin();
				while (!serializer.isArrayEnd())
				{
					serializer.deserializeArrayItem(attributes[attribute_count], 30);
					++attribute_count;
					if (attribute_count == MAX_ATTRIBUTE_COUNT)
					{
						g_log_error.log("renderer", "Too many vertex attributes in shader %s", m_path.c_str());
						onFailure();
						fs.close(file);
						return;
					}
				}
				serializer.deserializeArrayEnd();
			}
			else if (strcmp(label, "shadowmap_required") == 0)
			{
				serializer.deserialize(m_is_shadowmap_required);
			}
		}
		serializer.deserializeObjectEnd();
		
		int32_t size = (int32_t)file->size() - file->pos() + 1; /// TODO + 1 is from JsonSerializer::m_buffer, hide this implementation detail
		ShaderManager* manager = static_cast<ShaderManager*>(getResourceManager().get(ResourceManager::SHADER));
		char* buf = reinterpret_cast<char*>(manager->getBuffer(size + 1));
		serializer.deserializeRawString(buf, size);
		buf[size] = '\0';

		char* end = strstr(buf, "//~VS");		
		if (!end)
		{
			g_log_error.log("renderer", "Could not process shader file %s", m_path.c_str());
			onFailure();
			fs.close(file);
			return;
		}
		int32_t vs_len = (int32_t)(end - buf);
		buf[vs_len-1] = 0;
		m_vertex_id = attach(GL_VERTEX_SHADER, buf, vs_len);
		m_fragment_id = attach(GL_FRAGMENT_SHADER, buf + vs_len, size - vs_len); /// TODO size
		glLinkProgram(m_program_id);
		GLint link_status;
		glGetProgramiv(m_program_id, GL_LINK_STATUS, &link_status);
		if (link_status != GL_TRUE)
		{
			g_log_error.log("renderer", "Could not link shader %s", m_path.c_str());
			onFailure();
			fs.close(file);
			return;
		}

		for (int i = 0; i < attribute_count; ++i)
		{
			m_vertex_attributes_ids[i] = glGetAttribLocation(m_program_id, attributes[i]);
		}


		m_size = file->size();
		decrementDepCount();
	}
	else
	{
		onFailure();
	}

	fs.close(file);
}

void Shader::doUnload(void)
{
	glDeleteProgram(m_program_id);
	glDeleteShader(m_vertex_id);
	glDeleteShader(m_fragment_id);
	m_program_id = glCreateProgram();
	m_vertex_id = 0;
	m_fragment_id = 0;

	m_size = 0;
	onEmpty();
}

FS::ReadCallback Shader::getReadCallback()
{
	FS::ReadCallback cb;
	cb.bind<Shader, &Shader::loaded>(this);
	return cb;
}


} // ~namespace Lux
<|MERGE_RESOLUTION|>--- conflicted
+++ resolved
@@ -1,226 +1,210 @@
-#include "graphics/shader.h"
-#include "core/fs/file_system.h"
-#include "core/fs/ifile.h"
-#include "core/json_serializer.h"
-#include "core/log.h"
-#include "core/matrix.h"
-#include "core/resource_manager.h"
-#include "core/resource_manager_base.h"
-#include "core/vec3.h"
-#include "graphics/gl_ext.h"
-#include "graphics/shader_manager.h"
-
-
-namespace Lux
-{
-
-
-Shader::Shader(const Path& path, ResourceManager& resource_manager)
-	: Resource(path, resource_manager)
-	, m_vertex_id()
-	, m_fragment_id()
-	, m_is_shadowmap_required(true)
-{
-	m_program_id = glCreateProgram();
-}
-
-Shader::~Shader()
-{
-	glDeleteProgram(m_program_id);
-	glDeleteShader(m_vertex_id);
-	glDeleteShader(m_fragment_id);
-}
-
-void Shader::apply()
-{
-	glUseProgram(m_program_id);
-}	
-
-
-void Shader::setUniform(const char* name, int value)
-{
-	GLint loc = glGetUniformLocation(m_program_id, name);
-	if(loc >= 0)
-	{
-<<<<<<< HEAD
-=======
-		//glProgramUniform1i(m_program_id, loc, value);
-		glUseProgram(m_program_id);
->>>>>>> 338324b9
-		glUniform1i(loc, value);
-	}
-}
-
-
-void Shader::setUniform(const char* name, const Vec3& value)
-{
-	GLint loc = glGetUniformLocation(m_program_id, name);
-	if(loc >= 0)
-	{
-<<<<<<< HEAD
-=======
-		//glProgramUniform3f(m_program_id, loc, value.x, value.y, value.z);
-		glUseProgram(m_program_id);
->>>>>>> 338324b9
-		glUniform3f(loc, value.x, value.y, value.z);
-	}
-}
-
-
-void Shader::setUniform(const char* name, GLfloat value)
-{
-	GLint loc = glGetUniformLocation(m_program_id, name);
-	if(loc >= 0)
-	{
-<<<<<<< HEAD
-=======
-		//glProgramUniform1f(m_program_id, loc, value);
-		glUseProgram(m_program_id);
->>>>>>> 338324b9
-		glUniform1f(loc, value);
-	}
-}
-
-
-void Shader::setUniform(const char* name, const Matrix& mtx)
-{
-	GLint loc = glGetUniformLocation(m_program_id, name);
-	if(loc >= 0)
-	{
-<<<<<<< HEAD
-=======
-		//glProgramUniformMatrix4fv(m_program_id, loc, 1, false, &mtx.m11);
-		glUseProgram(m_program_id);
->>>>>>> 338324b9
-		glUniformMatrix4fv(loc, 1, false, &mtx.m11);
-	}
-}
-
-void Shader::setUniform(const char* name, const Matrix* matrices, int count)
-{
-	GLint loc = glGetUniformLocation(m_program_id, name);
-	if(loc >= 0) // this is here because of bug in some gl implementations
-	{
-<<<<<<< HEAD
-		glUniformMatrix4fv(loc, count, false, &matrices[0].m11);
-=======
-		//glProgramUniformMatrix4fv(m_program_id, loc, count, false, &matrices[0].m11);
-		glUseProgram(m_program_id);
-		glUniformMatrix4fv(loc, count, false, &matrices[0].m11);	
->>>>>>> 338324b9
-	}
-}
-
-GLuint Shader::attach(GLenum type, const char* src, int32_t length)
-{
-	GLuint id = glCreateShader(type);
-	glShaderSource(id, 1, (const GLchar**)&src, &length);
-	glCompileShader(id);
-	glAttachShader(m_program_id, id);
-	return id;
-}
-
-void Shader::loaded(FS::IFile* file, bool success, FS::FileSystem& fs)
-{
-	if(success)
-	{
-		JsonSerializer serializer(*file, JsonSerializer::READ, m_path.c_str());
-		serializer.deserializeObjectBegin();
-		char attributes[MAX_ATTRIBUTE_COUNT][31];
-		int attribute_count = 0;
-		while (!serializer.isObjectEnd())
-		{
-			char label[256];
-			serializer.deserializeLabel(label, 255);
-			if (strcmp(label, "attributes") == 0)
-			{
-				serializer.deserializeArrayBegin();
-				while (!serializer.isArrayEnd())
-				{
-					serializer.deserializeArrayItem(attributes[attribute_count], 30);
-					++attribute_count;
-					if (attribute_count == MAX_ATTRIBUTE_COUNT)
-					{
-						g_log_error.log("renderer", "Too many vertex attributes in shader %s", m_path.c_str());
-						onFailure();
-						fs.close(file);
-						return;
-					}
-				}
-				serializer.deserializeArrayEnd();
-			}
-			else if (strcmp(label, "shadowmap_required") == 0)
-			{
-				serializer.deserialize(m_is_shadowmap_required);
-			}
-		}
-		serializer.deserializeObjectEnd();
-		
-		int32_t size = (int32_t)file->size() - file->pos() + 1; /// TODO + 1 is from JsonSerializer::m_buffer, hide this implementation detail
-		ShaderManager* manager = static_cast<ShaderManager*>(getResourceManager().get(ResourceManager::SHADER));
-		char* buf = reinterpret_cast<char*>(manager->getBuffer(size + 1));
-		serializer.deserializeRawString(buf, size);
-		buf[size] = '\0';
-
-		char* end = strstr(buf, "//~VS");		
-		if (!end)
-		{
-			g_log_error.log("renderer", "Could not process shader file %s", m_path.c_str());
-			onFailure();
-			fs.close(file);
-			return;
-		}
-		int32_t vs_len = (int32_t)(end - buf);
-		buf[vs_len-1] = 0;
-		m_vertex_id = attach(GL_VERTEX_SHADER, buf, vs_len);
-		m_fragment_id = attach(GL_FRAGMENT_SHADER, buf + vs_len, size - vs_len); /// TODO size
-		glLinkProgram(m_program_id);
-		GLint link_status;
-		glGetProgramiv(m_program_id, GL_LINK_STATUS, &link_status);
-		if (link_status != GL_TRUE)
-		{
-			g_log_error.log("renderer", "Could not link shader %s", m_path.c_str());
-			onFailure();
-			fs.close(file);
-			return;
-		}
-
-		for (int i = 0; i < attribute_count; ++i)
-		{
-			m_vertex_attributes_ids[i] = glGetAttribLocation(m_program_id, attributes[i]);
-		}
-
-
-		m_size = file->size();
-		decrementDepCount();
-	}
-	else
-	{
-		onFailure();
-	}
-
-	fs.close(file);
-}
-
-void Shader::doUnload(void)
-{
-	glDeleteProgram(m_program_id);
-	glDeleteShader(m_vertex_id);
-	glDeleteShader(m_fragment_id);
-	m_program_id = glCreateProgram();
-	m_vertex_id = 0;
-	m_fragment_id = 0;
-
-	m_size = 0;
-	onEmpty();
-}
-
-FS::ReadCallback Shader::getReadCallback()
-{
-	FS::ReadCallback cb;
-	cb.bind<Shader, &Shader::loaded>(this);
-	return cb;
-}
-
-
-} // ~namespace Lux
+#include "graphics/shader.h"
+#include "core/fs/file_system.h"
+#include "core/fs/ifile.h"
+#include "core/json_serializer.h"
+#include "core/log.h"
+#include "core/matrix.h"
+#include "core/resource_manager.h"
+#include "core/resource_manager_base.h"
+#include "core/vec3.h"
+#include "graphics/gl_ext.h"
+#include "graphics/shader_manager.h"
+
+
+namespace Lux
+{
+
+
+Shader::Shader(const Path& path, ResourceManager& resource_manager)
+	: Resource(path, resource_manager)
+	, m_vertex_id()
+	, m_fragment_id()
+	, m_is_shadowmap_required(true)
+{
+	m_program_id = glCreateProgram();
+}
+
+Shader::~Shader()
+{
+	glDeleteProgram(m_program_id);
+	glDeleteShader(m_vertex_id);
+	glDeleteShader(m_fragment_id);
+}
+
+void Shader::apply()
+{
+	glUseProgram(m_program_id);
+}	
+
+
+void Shader::setUniform(const char* name, int value)
+{
+	GLint loc = glGetUniformLocation(m_program_id, name);
+	if(loc >= 0)
+	{
+		//glProgramUniform1i(m_program_id, loc, value);
+		glUseProgram(m_program_id);
+		glUniform1i(loc, value);
+	}
+}
+
+
+void Shader::setUniform(const char* name, const Vec3& value)
+{
+	GLint loc = glGetUniformLocation(m_program_id, name);
+	if(loc >= 0)
+	{
+		//glProgramUniform3f(m_program_id, loc, value.x, value.y, value.z);
+		glUseProgram(m_program_id);
+		glUniform3f(loc, value.x, value.y, value.z);
+	}
+}
+
+
+void Shader::setUniform(const char* name, GLfloat value)
+{
+	GLint loc = glGetUniformLocation(m_program_id, name);
+	if(loc >= 0)
+	{
+		//glProgramUniform1f(m_program_id, loc, value);
+		glUseProgram(m_program_id);
+		glUniform1f(loc, value);
+	}
+}
+
+
+void Shader::setUniform(const char* name, const Matrix& mtx)
+{
+	GLint loc = glGetUniformLocation(m_program_id, name);
+	if(loc >= 0)
+	{
+		//glProgramUniformMatrix4fv(m_program_id, loc, 1, false, &mtx.m11);
+		glUseProgram(m_program_id);
+		glUniformMatrix4fv(loc, 1, false, &mtx.m11);
+	}
+}
+
+void Shader::setUniform(const char* name, const Matrix* matrices, int count)
+{
+	GLint loc = glGetUniformLocation(m_program_id, name);
+	if(loc >= 0) // this is here because of bug in some gl implementations
+	{
+		//glProgramUniformMatrix4fv(m_program_id, loc, count, false, &matrices[0].m11);
+		glUseProgram(m_program_id);
+		glUniformMatrix4fv(loc, count, false, &matrices[0].m11);	
+	}
+}
+
+GLuint Shader::attach(GLenum type, const char* src, int32_t length)
+{
+	GLuint id = glCreateShader(type);
+	glShaderSource(id, 1, (const GLchar**)&src, &length);
+	glCompileShader(id);
+	glAttachShader(m_program_id, id);
+	return id;
+}
+
+void Shader::loaded(FS::IFile* file, bool success, FS::FileSystem& fs)
+{
+	if(success)
+	{
+		JsonSerializer serializer(*file, JsonSerializer::READ, m_path.c_str());
+		serializer.deserializeObjectBegin();
+		char attributes[MAX_ATTRIBUTE_COUNT][31];
+		int attribute_count = 0;
+		while (!serializer.isObjectEnd())
+		{
+			char label[256];
+			serializer.deserializeLabel(label, 255);
+			if (strcmp(label, "attributes") == 0)
+			{
+				serializer.deserializeArrayBegin();
+				while (!serializer.isArrayEnd())
+				{
+					serializer.deserializeArrayItem(attributes[attribute_count], 30);
+					++attribute_count;
+					if (attribute_count == MAX_ATTRIBUTE_COUNT)
+					{
+						g_log_error.log("renderer", "Too many vertex attributes in shader %s", m_path.c_str());
+						onFailure();
+						fs.close(file);
+						return;
+					}
+				}
+				serializer.deserializeArrayEnd();
+			}
+			else if (strcmp(label, "shadowmap_required") == 0)
+			{
+				serializer.deserialize(m_is_shadowmap_required);
+			}
+		}
+		serializer.deserializeObjectEnd();
+		
+		int32_t size = (int32_t)file->size() - file->pos() + 1; /// TODO + 1 is from JsonSerializer::m_buffer, hide this implementation detail
+		ShaderManager* manager = static_cast<ShaderManager*>(getResourceManager().get(ResourceManager::SHADER));
+		char* buf = reinterpret_cast<char*>(manager->getBuffer(size + 1));
+		serializer.deserializeRawString(buf, size);
+		buf[size] = '\0';
+
+		char* end = strstr(buf, "//~VS");		
+		if (!end)
+		{
+			g_log_error.log("renderer", "Could not process shader file %s", m_path.c_str());
+			onFailure();
+			fs.close(file);
+			return;
+		}
+		int32_t vs_len = (int32_t)(end - buf);
+		buf[vs_len-1] = 0;
+		m_vertex_id = attach(GL_VERTEX_SHADER, buf, vs_len);
+		m_fragment_id = attach(GL_FRAGMENT_SHADER, buf + vs_len, size - vs_len); /// TODO size
+		glLinkProgram(m_program_id);
+		GLint link_status;
+		glGetProgramiv(m_program_id, GL_LINK_STATUS, &link_status);
+		if (link_status != GL_TRUE)
+		{
+			g_log_error.log("renderer", "Could not link shader %s", m_path.c_str());
+			onFailure();
+			fs.close(file);
+			return;
+		}
+
+		for (int i = 0; i < attribute_count; ++i)
+		{
+			m_vertex_attributes_ids[i] = glGetAttribLocation(m_program_id, attributes[i]);
+		}
+
+
+		m_size = file->size();
+		decrementDepCount();
+	}
+	else
+	{
+		onFailure();
+	}
+
+	fs.close(file);
+}
+
+void Shader::doUnload(void)
+{
+	glDeleteProgram(m_program_id);
+	glDeleteShader(m_vertex_id);
+	glDeleteShader(m_fragment_id);
+	m_program_id = glCreateProgram();
+	m_vertex_id = 0;
+	m_fragment_id = 0;
+
+	m_size = 0;
+	onEmpty();
+}
+
+FS::ReadCallback Shader::getReadCallback()
+{
+	FS::ReadCallback cb;
+	cb.bind<Shader, &Shader::loaded>(this);
+	return cb;
+}
+
+
+} // ~namespace Lux
﻿<?xml version="1.0" encoding="utf-8"?>
<Project ToolsVersion="4.0" xmlns="http://schemas.microsoft.com/developer/msbuild/2003">
  <ItemGroup>
    <ClInclude Include="..\..\..\src\core\array.h" />
    <ClInclude Include="..\..\..\src\core\blob.h" />
    <ClInclude Include="..\..\..\src\core\crc32.h" />
    <ClInclude Include="..\..\..\src\core\default_allocator.h" />
    <ClInclude Include="..\..\..\src\core\delegate.h" />
    <ClInclude Include="..\..\..\src\core\delegate_list.h" />
    <ClInclude Include="..\..\..\src\core\event_manager.h" />
    <ClInclude Include="..\..\..\src\core\free_list.h" />
    <ClInclude Include="..\..\..\src\core\hash_map.h" />
    <ClInclude Include="..\..\..\src\core\input_system.h" />
    <ClInclude Include="..\..\..\src\core\iserializer.h" />
    <ClInclude Include="..\..\..\src\core\json_serializer.h" />
    <ClInclude Include="..\..\..\src\core\log.h" />
    <ClInclude Include="..\..\..\src\core\lux.h" />
    <ClInclude Include="..\..\..\src\core\map.h" />
    <ClInclude Include="..\..\..\src\core\math_utils.h" />
    <ClInclude Include="..\..\..\src\core\matrix.h" />
    <ClInclude Include="..\..\..\src\core\memory_tracker.h" />
    <ClInclude Include="..\..\..\src\core\new.h" />
    <ClInclude Include="..\..\..\src\core\new_macros.h" />
    <ClInclude Include="..\..\..\src\core\os_file.h" />
    <ClInclude Include="..\..\..\src\core\pod_hash_map.h" />
    <ClInclude Include="..\..\..\src\core\quat.h" />
    <ClInclude Include="..\..\..\src\core\queue.h" />
    <ClInclude Include="..\..\..\src\core\stack_allocator.h" />
    <ClInclude Include="..\..\..\src\core\static_array.h" />
    <ClInclude Include="..\..\..\src\core\string.h" />
    <ClInclude Include="..\..\..\src\core\timer.h" />
    <ClInclude Include="..\..\..\src\core\vec3.h" />
    <ClInclude Include="..\..\..\src\core\vec4.h" />
    <ClInclude Include="..\..\..\src\core\atomic.h">
      <Filter>MT</Filter>
    </ClInclude>
    <ClInclude Include="..\..\..\src\core\blocking_queue.h">
      <Filter>MT</Filter>
    </ClInclude>
    <ClInclude Include="..\..\..\src\core\event.h">
      <Filter>MT</Filter>
    </ClInclude>
    <ClInclude Include="..\..\..\src\core\lock_free_queue.h">
      <Filter>MT</Filter>
    </ClInclude>
    <ClInclude Include="..\..\..\src\core\semaphore.h">
      <Filter>MT</Filter>
    </ClInclude>
    <ClInclude Include="..\..\..\src\core\task.h">
      <Filter>MT</Filter>
    </ClInclude>
    <ClInclude Include="..\..\..\src\core\transaction_queue.h">
      <Filter>MT</Filter>
    </ClInclude>
    <ClInclude Include="..\..\..\src\core\mutex.h">
      <Filter>MT</Filter>
    </ClInclude>
    <ClInclude Include="..\..\..\src\core\spin_mutex.h">
      <Filter>MT</Filter>
    </ClInclude>
    <ClInclude Include="..\..\..\src\core\tcp_acceptor.h">
      <Filter>Net</Filter>
    </ClInclude>
    <ClInclude Include="..\..\..\src\core\tcp_connector.h">
      <Filter>Net</Filter>
    </ClInclude>
    <ClInclude Include="..\..\..\src\core\tcp_stream.h">
      <Filter>Net</Filter>
    </ClInclude>
    <ClInclude Include="..\..\..\src\core\resource_manager.h" />
    <ClInclude Include="..\..\..\src\core\resource_manager_base.h" />
    <ClInclude Include="..\..\..\src\core\path.h" />
    <ClInclude Include="..\..\..\src\core\path_utils.h" />
    <ClInclude Include="..\..\..\src\core\resource.h" />
<<<<<<< HEAD
    <ClInclude Include="..\..\..\src\core\fifo_allocator.h" />
=======
    <ClInclude Include="..\..\..\src\core\FS\disk_file_device.h">
      <Filter>FS</Filter>
    </ClInclude>
    <ClInclude Include="..\..\..\src\core\FS\file_events_device.h">
      <Filter>FS</Filter>
    </ClInclude>
    <ClInclude Include="..\..\..\src\core\FS\file_system.h">
      <Filter>FS</Filter>
    </ClInclude>
    <ClInclude Include="..\..\..\src\core\FS\ifile.h">
      <Filter>FS</Filter>
    </ClInclude>
    <ClInclude Include="..\..\..\src\core\FS\ifile_device.h">
      <Filter>FS</Filter>
    </ClInclude>
    <ClInclude Include="..\..\..\src\core\FS\ifile_system_defines.h">
      <Filter>FS</Filter>
    </ClInclude>
    <ClInclude Include="..\..\..\src\core\FS\memory_file_device.h">
      <Filter>FS</Filter>
    </ClInclude>
    <ClInclude Include="..\..\..\src\core\FS\tcp_file_device.h">
      <Filter>FS</Filter>
    </ClInclude>
    <ClInclude Include="..\..\..\src\core\FS\tcp_file_server.h">
      <Filter>FS</Filter>
    </ClInclude>
>>>>>>> 009d0f54
  </ItemGroup>
  <ItemGroup>
    <ClCompile Include="..\..\..\src\core\blob.cpp" />
    <ClCompile Include="..\..\..\src\core\crc32.cpp" />
    <ClCompile Include="..\..\..\src\core\default_allocator.cpp" />
    <ClCompile Include="..\..\..\src\core\event_manager.cpp" />
    <ClCompile Include="..\..\..\src\core\json_serializer.cpp" />
    <ClCompile Include="..\..\..\src\core\log.cpp" />
    <ClCompile Include="..\..\..\src\core\math_utils.cpp" />
    <ClCompile Include="..\..\..\src\core\matrix.cpp" />
    <ClCompile Include="..\..\..\src\core\memory_tracker.cpp" />
    <ClCompile Include="..\..\..\src\core\new.cpp" />
    <ClCompile Include="..\..\..\src\core\new_macros.cpp" />
    <ClCompile Include="..\..\..\src\core\os_file.cpp" />
    <ClCompile Include="..\..\..\src\core\quat.cpp" />
    <ClCompile Include="..\..\..\src\core\timer.cpp" />
    <ClCompile Include="..\..\..\src\core\pc\atomic.cpp">
      <Filter>MT</Filter>
    </ClCompile>
    <ClCompile Include="..\..\..\src\core\pc\event.cpp">
      <Filter>MT</Filter>
    </ClCompile>
    <ClCompile Include="..\..\..\src\core\pc\mutex.cpp">
      <Filter>MT</Filter>
    </ClCompile>
    <ClCompile Include="..\..\..\src\core\pc\semaphore.cpp">
      <Filter>MT</Filter>
    </ClCompile>
    <ClCompile Include="..\..\..\src\core\pc\spin_mutex.cpp">
      <Filter>MT</Filter>
    </ClCompile>
    <ClCompile Include="..\..\..\src\core\pc\task.cpp">
      <Filter>MT</Filter>
    </ClCompile>
    <ClCompile Include="..\..\..\src\core\pc\tcp_acceptor.cpp">
      <Filter>Net</Filter>
    </ClCompile>
    <ClCompile Include="..\..\..\src\core\pc\tcp_connector.cpp">
      <Filter>Net</Filter>
    </ClCompile>
    <ClCompile Include="..\..\..\src\core\pc\tcp_stream.cpp">
      <Filter>Net</Filter>
    </ClCompile>
    <ClCompile Include="..\..\..\src\core\pc\input_system.cpp" />
    <ClCompile Include="..\..\..\src\core\resource_manager.cpp" />
    <ClCompile Include="..\..\..\src\core\resource_manager_base.cpp" />
    <ClCompile Include="..\..\..\src\core\path.cpp" />
    <ClCompile Include="..\..\..\src\core\resource.cpp" />
<<<<<<< HEAD
    <ClCompile Include="..\..\..\src\core\fifo_allocator.cpp" />
=======
    <ClCompile Include="..\..\..\src\core\FS\disk_file_device.cpp">
      <Filter>FS</Filter>
    </ClCompile>
    <ClCompile Include="..\..\..\src\core\FS\file_events_device.cpp">
      <Filter>FS</Filter>
    </ClCompile>
    <ClCompile Include="..\..\..\src\core\FS\file_system.cpp">
      <Filter>FS</Filter>
    </ClCompile>
    <ClCompile Include="..\..\..\src\core\FS\memory_file_device.cpp">
      <Filter>FS</Filter>
    </ClCompile>
    <ClCompile Include="..\..\..\src\core\FS\tcp_file_device.cpp">
      <Filter>FS</Filter>
    </ClCompile>
    <ClCompile Include="..\..\..\src\core\FS\tcp_file_server.cpp">
      <Filter>FS</Filter>
    </ClCompile>
>>>>>>> 009d0f54
  </ItemGroup>
  <ItemGroup>
    <Filter Include="FS">
      <UniqueIdentifier>{3c4deb1a-249d-4dd5-b588-fdf23f704f40}</UniqueIdentifier>
    </Filter>
    <Filter Include="MT">
      <UniqueIdentifier>{e4ae7715-8cd7-4b2c-8da8-e6fb2afc4536}</UniqueIdentifier>
    </Filter>
    <Filter Include="Net">
      <UniqueIdentifier>{129b26b9-e5b8-4ef9-b3f8-e886c1337601}</UniqueIdentifier>
    </Filter>
  </ItemGroup>
</Project><|MERGE_RESOLUTION|>--- conflicted
+++ resolved
@@ -1,188 +1,182 @@
-﻿<?xml version="1.0" encoding="utf-8"?>
-<Project ToolsVersion="4.0" xmlns="http://schemas.microsoft.com/developer/msbuild/2003">
-  <ItemGroup>
-    <ClInclude Include="..\..\..\src\core\array.h" />
-    <ClInclude Include="..\..\..\src\core\blob.h" />
-    <ClInclude Include="..\..\..\src\core\crc32.h" />
-    <ClInclude Include="..\..\..\src\core\default_allocator.h" />
-    <ClInclude Include="..\..\..\src\core\delegate.h" />
-    <ClInclude Include="..\..\..\src\core\delegate_list.h" />
-    <ClInclude Include="..\..\..\src\core\event_manager.h" />
-    <ClInclude Include="..\..\..\src\core\free_list.h" />
-    <ClInclude Include="..\..\..\src\core\hash_map.h" />
-    <ClInclude Include="..\..\..\src\core\input_system.h" />
-    <ClInclude Include="..\..\..\src\core\iserializer.h" />
-    <ClInclude Include="..\..\..\src\core\json_serializer.h" />
-    <ClInclude Include="..\..\..\src\core\log.h" />
-    <ClInclude Include="..\..\..\src\core\lux.h" />
-    <ClInclude Include="..\..\..\src\core\map.h" />
-    <ClInclude Include="..\..\..\src\core\math_utils.h" />
-    <ClInclude Include="..\..\..\src\core\matrix.h" />
-    <ClInclude Include="..\..\..\src\core\memory_tracker.h" />
-    <ClInclude Include="..\..\..\src\core\new.h" />
-    <ClInclude Include="..\..\..\src\core\new_macros.h" />
-    <ClInclude Include="..\..\..\src\core\os_file.h" />
-    <ClInclude Include="..\..\..\src\core\pod_hash_map.h" />
-    <ClInclude Include="..\..\..\src\core\quat.h" />
-    <ClInclude Include="..\..\..\src\core\queue.h" />
-    <ClInclude Include="..\..\..\src\core\stack_allocator.h" />
-    <ClInclude Include="..\..\..\src\core\static_array.h" />
-    <ClInclude Include="..\..\..\src\core\string.h" />
-    <ClInclude Include="..\..\..\src\core\timer.h" />
-    <ClInclude Include="..\..\..\src\core\vec3.h" />
-    <ClInclude Include="..\..\..\src\core\vec4.h" />
-    <ClInclude Include="..\..\..\src\core\atomic.h">
-      <Filter>MT</Filter>
-    </ClInclude>
-    <ClInclude Include="..\..\..\src\core\blocking_queue.h">
-      <Filter>MT</Filter>
-    </ClInclude>
-    <ClInclude Include="..\..\..\src\core\event.h">
-      <Filter>MT</Filter>
-    </ClInclude>
-    <ClInclude Include="..\..\..\src\core\lock_free_queue.h">
-      <Filter>MT</Filter>
-    </ClInclude>
-    <ClInclude Include="..\..\..\src\core\semaphore.h">
-      <Filter>MT</Filter>
-    </ClInclude>
-    <ClInclude Include="..\..\..\src\core\task.h">
-      <Filter>MT</Filter>
-    </ClInclude>
-    <ClInclude Include="..\..\..\src\core\transaction_queue.h">
-      <Filter>MT</Filter>
-    </ClInclude>
-    <ClInclude Include="..\..\..\src\core\mutex.h">
-      <Filter>MT</Filter>
-    </ClInclude>
-    <ClInclude Include="..\..\..\src\core\spin_mutex.h">
-      <Filter>MT</Filter>
-    </ClInclude>
-    <ClInclude Include="..\..\..\src\core\tcp_acceptor.h">
-      <Filter>Net</Filter>
-    </ClInclude>
-    <ClInclude Include="..\..\..\src\core\tcp_connector.h">
-      <Filter>Net</Filter>
-    </ClInclude>
-    <ClInclude Include="..\..\..\src\core\tcp_stream.h">
-      <Filter>Net</Filter>
-    </ClInclude>
-    <ClInclude Include="..\..\..\src\core\resource_manager.h" />
-    <ClInclude Include="..\..\..\src\core\resource_manager_base.h" />
-    <ClInclude Include="..\..\..\src\core\path.h" />
-    <ClInclude Include="..\..\..\src\core\path_utils.h" />
-    <ClInclude Include="..\..\..\src\core\resource.h" />
-<<<<<<< HEAD
-    <ClInclude Include="..\..\..\src\core\fifo_allocator.h" />
-=======
-    <ClInclude Include="..\..\..\src\core\FS\disk_file_device.h">
-      <Filter>FS</Filter>
-    </ClInclude>
-    <ClInclude Include="..\..\..\src\core\FS\file_events_device.h">
-      <Filter>FS</Filter>
-    </ClInclude>
-    <ClInclude Include="..\..\..\src\core\FS\file_system.h">
-      <Filter>FS</Filter>
-    </ClInclude>
-    <ClInclude Include="..\..\..\src\core\FS\ifile.h">
-      <Filter>FS</Filter>
-    </ClInclude>
-    <ClInclude Include="..\..\..\src\core\FS\ifile_device.h">
-      <Filter>FS</Filter>
-    </ClInclude>
-    <ClInclude Include="..\..\..\src\core\FS\ifile_system_defines.h">
-      <Filter>FS</Filter>
-    </ClInclude>
-    <ClInclude Include="..\..\..\src\core\FS\memory_file_device.h">
-      <Filter>FS</Filter>
-    </ClInclude>
-    <ClInclude Include="..\..\..\src\core\FS\tcp_file_device.h">
-      <Filter>FS</Filter>
-    </ClInclude>
-    <ClInclude Include="..\..\..\src\core\FS\tcp_file_server.h">
-      <Filter>FS</Filter>
-    </ClInclude>
->>>>>>> 009d0f54
-  </ItemGroup>
-  <ItemGroup>
-    <ClCompile Include="..\..\..\src\core\blob.cpp" />
-    <ClCompile Include="..\..\..\src\core\crc32.cpp" />
-    <ClCompile Include="..\..\..\src\core\default_allocator.cpp" />
-    <ClCompile Include="..\..\..\src\core\event_manager.cpp" />
-    <ClCompile Include="..\..\..\src\core\json_serializer.cpp" />
-    <ClCompile Include="..\..\..\src\core\log.cpp" />
-    <ClCompile Include="..\..\..\src\core\math_utils.cpp" />
-    <ClCompile Include="..\..\..\src\core\matrix.cpp" />
-    <ClCompile Include="..\..\..\src\core\memory_tracker.cpp" />
-    <ClCompile Include="..\..\..\src\core\new.cpp" />
-    <ClCompile Include="..\..\..\src\core\new_macros.cpp" />
-    <ClCompile Include="..\..\..\src\core\os_file.cpp" />
-    <ClCompile Include="..\..\..\src\core\quat.cpp" />
-    <ClCompile Include="..\..\..\src\core\timer.cpp" />
-    <ClCompile Include="..\..\..\src\core\pc\atomic.cpp">
-      <Filter>MT</Filter>
-    </ClCompile>
-    <ClCompile Include="..\..\..\src\core\pc\event.cpp">
-      <Filter>MT</Filter>
-    </ClCompile>
-    <ClCompile Include="..\..\..\src\core\pc\mutex.cpp">
-      <Filter>MT</Filter>
-    </ClCompile>
-    <ClCompile Include="..\..\..\src\core\pc\semaphore.cpp">
-      <Filter>MT</Filter>
-    </ClCompile>
-    <ClCompile Include="..\..\..\src\core\pc\spin_mutex.cpp">
-      <Filter>MT</Filter>
-    </ClCompile>
-    <ClCompile Include="..\..\..\src\core\pc\task.cpp">
-      <Filter>MT</Filter>
-    </ClCompile>
-    <ClCompile Include="..\..\..\src\core\pc\tcp_acceptor.cpp">
-      <Filter>Net</Filter>
-    </ClCompile>
-    <ClCompile Include="..\..\..\src\core\pc\tcp_connector.cpp">
-      <Filter>Net</Filter>
-    </ClCompile>
-    <ClCompile Include="..\..\..\src\core\pc\tcp_stream.cpp">
-      <Filter>Net</Filter>
-    </ClCompile>
-    <ClCompile Include="..\..\..\src\core\pc\input_system.cpp" />
-    <ClCompile Include="..\..\..\src\core\resource_manager.cpp" />
-    <ClCompile Include="..\..\..\src\core\resource_manager_base.cpp" />
-    <ClCompile Include="..\..\..\src\core\path.cpp" />
-    <ClCompile Include="..\..\..\src\core\resource.cpp" />
-<<<<<<< HEAD
-    <ClCompile Include="..\..\..\src\core\fifo_allocator.cpp" />
-=======
-    <ClCompile Include="..\..\..\src\core\FS\disk_file_device.cpp">
-      <Filter>FS</Filter>
-    </ClCompile>
-    <ClCompile Include="..\..\..\src\core\FS\file_events_device.cpp">
-      <Filter>FS</Filter>
-    </ClCompile>
-    <ClCompile Include="..\..\..\src\core\FS\file_system.cpp">
-      <Filter>FS</Filter>
-    </ClCompile>
-    <ClCompile Include="..\..\..\src\core\FS\memory_file_device.cpp">
-      <Filter>FS</Filter>
-    </ClCompile>
-    <ClCompile Include="..\..\..\src\core\FS\tcp_file_device.cpp">
-      <Filter>FS</Filter>
-    </ClCompile>
-    <ClCompile Include="..\..\..\src\core\FS\tcp_file_server.cpp">
-      <Filter>FS</Filter>
-    </ClCompile>
->>>>>>> 009d0f54
-  </ItemGroup>
-  <ItemGroup>
-    <Filter Include="FS">
-      <UniqueIdentifier>{3c4deb1a-249d-4dd5-b588-fdf23f704f40}</UniqueIdentifier>
-    </Filter>
-    <Filter Include="MT">
-      <UniqueIdentifier>{e4ae7715-8cd7-4b2c-8da8-e6fb2afc4536}</UniqueIdentifier>
-    </Filter>
-    <Filter Include="Net">
-      <UniqueIdentifier>{129b26b9-e5b8-4ef9-b3f8-e886c1337601}</UniqueIdentifier>
-    </Filter>
-  </ItemGroup>
+﻿<?xml version="1.0" encoding="utf-8"?>
+<Project ToolsVersion="4.0" xmlns="http://schemas.microsoft.com/developer/msbuild/2003">
+  <ItemGroup>
+    <ClInclude Include="..\..\..\src\core\array.h" />
+    <ClInclude Include="..\..\..\src\core\blob.h" />
+    <ClInclude Include="..\..\..\src\core\crc32.h" />
+    <ClInclude Include="..\..\..\src\core\default_allocator.h" />
+    <ClInclude Include="..\..\..\src\core\delegate.h" />
+    <ClInclude Include="..\..\..\src\core\delegate_list.h" />
+    <ClInclude Include="..\..\..\src\core\event_manager.h" />
+    <ClInclude Include="..\..\..\src\core\free_list.h" />
+    <ClInclude Include="..\..\..\src\core\hash_map.h" />
+    <ClInclude Include="..\..\..\src\core\input_system.h" />
+    <ClInclude Include="..\..\..\src\core\iserializer.h" />
+    <ClInclude Include="..\..\..\src\core\json_serializer.h" />
+    <ClInclude Include="..\..\..\src\core\log.h" />
+    <ClInclude Include="..\..\..\src\core\lux.h" />
+    <ClInclude Include="..\..\..\src\core\map.h" />
+    <ClInclude Include="..\..\..\src\core\math_utils.h" />
+    <ClInclude Include="..\..\..\src\core\matrix.h" />
+    <ClInclude Include="..\..\..\src\core\memory_tracker.h" />
+    <ClInclude Include="..\..\..\src\core\new.h" />
+    <ClInclude Include="..\..\..\src\core\new_macros.h" />
+    <ClInclude Include="..\..\..\src\core\os_file.h" />
+    <ClInclude Include="..\..\..\src\core\pod_hash_map.h" />
+    <ClInclude Include="..\..\..\src\core\quat.h" />
+    <ClInclude Include="..\..\..\src\core\queue.h" />
+    <ClInclude Include="..\..\..\src\core\stack_allocator.h" />
+    <ClInclude Include="..\..\..\src\core\static_array.h" />
+    <ClInclude Include="..\..\..\src\core\string.h" />
+    <ClInclude Include="..\..\..\src\core\timer.h" />
+    <ClInclude Include="..\..\..\src\core\vec3.h" />
+    <ClInclude Include="..\..\..\src\core\vec4.h" />
+    <ClInclude Include="..\..\..\src\core\atomic.h">
+      <Filter>MT</Filter>
+    </ClInclude>
+    <ClInclude Include="..\..\..\src\core\blocking_queue.h">
+      <Filter>MT</Filter>
+    </ClInclude>
+    <ClInclude Include="..\..\..\src\core\event.h">
+      <Filter>MT</Filter>
+    </ClInclude>
+    <ClInclude Include="..\..\..\src\core\lock_free_queue.h">
+      <Filter>MT</Filter>
+    </ClInclude>
+    <ClInclude Include="..\..\..\src\core\semaphore.h">
+      <Filter>MT</Filter>
+    </ClInclude>
+    <ClInclude Include="..\..\..\src\core\task.h">
+      <Filter>MT</Filter>
+    </ClInclude>
+    <ClInclude Include="..\..\..\src\core\transaction_queue.h">
+      <Filter>MT</Filter>
+    </ClInclude>
+    <ClInclude Include="..\..\..\src\core\mutex.h">
+      <Filter>MT</Filter>
+    </ClInclude>
+    <ClInclude Include="..\..\..\src\core\spin_mutex.h">
+      <Filter>MT</Filter>
+    </ClInclude>
+    <ClInclude Include="..\..\..\src\core\tcp_acceptor.h">
+      <Filter>Net</Filter>
+    </ClInclude>
+    <ClInclude Include="..\..\..\src\core\tcp_connector.h">
+      <Filter>Net</Filter>
+    </ClInclude>
+    <ClInclude Include="..\..\..\src\core\tcp_stream.h">
+      <Filter>Net</Filter>
+    </ClInclude>
+    <ClInclude Include="..\..\..\src\core\resource_manager.h" />
+    <ClInclude Include="..\..\..\src\core\resource_manager_base.h" />
+    <ClInclude Include="..\..\..\src\core\path.h" />
+    <ClInclude Include="..\..\..\src\core\path_utils.h" />
+    <ClInclude Include="..\..\..\src\core\resource.h" />
+    <ClInclude Include="..\..\..\src\core\fifo_allocator.h" />
+    <ClInclude Include="..\..\..\src\core\FS\disk_file_device.h">
+      <Filter>FS</Filter>
+    </ClInclude>
+    <ClInclude Include="..\..\..\src\core\FS\file_events_device.h">
+      <Filter>FS</Filter>
+    </ClInclude>
+    <ClInclude Include="..\..\..\src\core\FS\file_system.h">
+      <Filter>FS</Filter>
+    </ClInclude>
+    <ClInclude Include="..\..\..\src\core\FS\ifile.h">
+      <Filter>FS</Filter>
+    </ClInclude>
+    <ClInclude Include="..\..\..\src\core\FS\ifile_device.h">
+      <Filter>FS</Filter>
+    </ClInclude>
+    <ClInclude Include="..\..\..\src\core\FS\ifile_system_defines.h">
+      <Filter>FS</Filter>
+    </ClInclude>
+    <ClInclude Include="..\..\..\src\core\FS\memory_file_device.h">
+      <Filter>FS</Filter>
+    </ClInclude>
+    <ClInclude Include="..\..\..\src\core\FS\tcp_file_device.h">
+      <Filter>FS</Filter>
+    </ClInclude>
+    <ClInclude Include="..\..\..\src\core\FS\tcp_file_server.h">
+      <Filter>FS</Filter>
+    </ClInclude>
+  </ItemGroup>
+  <ItemGroup>
+    <ClCompile Include="..\..\..\src\core\blob.cpp" />
+    <ClCompile Include="..\..\..\src\core\crc32.cpp" />
+    <ClCompile Include="..\..\..\src\core\default_allocator.cpp" />
+    <ClCompile Include="..\..\..\src\core\event_manager.cpp" />
+    <ClCompile Include="..\..\..\src\core\json_serializer.cpp" />
+    <ClCompile Include="..\..\..\src\core\log.cpp" />
+    <ClCompile Include="..\..\..\src\core\math_utils.cpp" />
+    <ClCompile Include="..\..\..\src\core\matrix.cpp" />
+    <ClCompile Include="..\..\..\src\core\memory_tracker.cpp" />
+    <ClCompile Include="..\..\..\src\core\new.cpp" />
+    <ClCompile Include="..\..\..\src\core\new_macros.cpp" />
+    <ClCompile Include="..\..\..\src\core\os_file.cpp" />
+    <ClCompile Include="..\..\..\src\core\quat.cpp" />
+    <ClCompile Include="..\..\..\src\core\timer.cpp" />
+    <ClCompile Include="..\..\..\src\core\pc\atomic.cpp">
+      <Filter>MT</Filter>
+    </ClCompile>
+    <ClCompile Include="..\..\..\src\core\pc\event.cpp">
+      <Filter>MT</Filter>
+    </ClCompile>
+    <ClCompile Include="..\..\..\src\core\pc\mutex.cpp">
+      <Filter>MT</Filter>
+    </ClCompile>
+    <ClCompile Include="..\..\..\src\core\pc\semaphore.cpp">
+      <Filter>MT</Filter>
+    </ClCompile>
+    <ClCompile Include="..\..\..\src\core\pc\spin_mutex.cpp">
+      <Filter>MT</Filter>
+    </ClCompile>
+    <ClCompile Include="..\..\..\src\core\pc\task.cpp">
+      <Filter>MT</Filter>
+    </ClCompile>
+    <ClCompile Include="..\..\..\src\core\pc\tcp_acceptor.cpp">
+      <Filter>Net</Filter>
+    </ClCompile>
+    <ClCompile Include="..\..\..\src\core\pc\tcp_connector.cpp">
+      <Filter>Net</Filter>
+    </ClCompile>
+    <ClCompile Include="..\..\..\src\core\pc\tcp_stream.cpp">
+      <Filter>Net</Filter>
+    </ClCompile>
+    <ClCompile Include="..\..\..\src\core\pc\input_system.cpp" />
+    <ClCompile Include="..\..\..\src\core\resource_manager.cpp" />
+    <ClCompile Include="..\..\..\src\core\resource_manager_base.cpp" />
+    <ClCompile Include="..\..\..\src\core\path.cpp" />
+    <ClCompile Include="..\..\..\src\core\resource.cpp" />
+    <ClCompile Include="..\..\..\src\core\fifo_allocator.cpp" />
+    <ClCompile Include="..\..\..\src\core\FS\disk_file_device.cpp">
+      <Filter>FS</Filter>
+    </ClCompile>
+    <ClCompile Include="..\..\..\src\core\FS\file_events_device.cpp">
+      <Filter>FS</Filter>
+    </ClCompile>
+    <ClCompile Include="..\..\..\src\core\FS\file_system.cpp">
+      <Filter>FS</Filter>
+    </ClCompile>
+    <ClCompile Include="..\..\..\src\core\FS\memory_file_device.cpp">
+      <Filter>FS</Filter>
+    </ClCompile>
+    <ClCompile Include="..\..\..\src\core\FS\tcp_file_device.cpp">
+      <Filter>FS</Filter>
+    </ClCompile>
+    <ClCompile Include="..\..\..\src\core\FS\tcp_file_server.cpp">
+      <Filter>FS</Filter>
+    </ClCompile>
+  </ItemGroup>
+  <ItemGroup>
+    <Filter Include="FS">
+      <UniqueIdentifier>{3c4deb1a-249d-4dd5-b588-fdf23f704f40}</UniqueIdentifier>
+    </Filter>
+    <Filter Include="MT">
+      <UniqueIdentifier>{e4ae7715-8cd7-4b2c-8da8-e6fb2afc4536}</UniqueIdentifier>
+    </Filter>
+    <Filter Include="Net">
+      <UniqueIdentifier>{129b26b9-e5b8-4ef9-b3f8-e886c1337601}</UniqueIdentifier>
+    </Filter>
+  </ItemGroup>
 </Project>
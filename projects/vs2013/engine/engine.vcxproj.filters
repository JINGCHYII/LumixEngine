﻿<?xml version="1.0" encoding="utf-8"?>
<Project ToolsVersion="4.0" xmlns="http://schemas.microsoft.com/developer/msbuild/2003">
  <ItemGroup>
    <Filter Include="universe">
      <UniqueIdentifier>{17bfcc99-db07-4e7b-a65c-f59f818f4c83}</UniqueIdentifier>
    </Filter>
    <Filter Include="engine">
      <UniqueIdentifier>{e33fbdba-3094-4874-83f2-51e668c3cb2d}</UniqueIdentifier>
    </Filter>
    <Filter Include="editor">
      <UniqueIdentifier>{856cefc3-62cd-4d97-b5d9-e40487b51da9}</UniqueIdentifier>
    </Filter>
    <Filter Include="graphics">
      <UniqueIdentifier>{4958eded-acc7-41f8-ac9b-6f6bc47bd0ae}</UniqueIdentifier>
    </Filter>
  </ItemGroup>
  <ItemGroup>
    <ClCompile Include="..\..\..\src\graphics\frame_buffer.cpp">
      <Filter>graphics</Filter>
    </ClCompile>
    <ClCompile Include="..\..\..\src\graphics\geometry.cpp">
      <Filter>graphics</Filter>
    </ClCompile>
    <ClCompile Include="..\..\..\src\graphics\material.cpp">
      <Filter>graphics</Filter>
    </ClCompile>
    <ClCompile Include="..\..\..\src\graphics\model.cpp">
      <Filter>graphics</Filter>
    </ClCompile>
    <ClCompile Include="..\..\..\src\graphics\model_instance.cpp">
      <Filter>graphics</Filter>
    </ClCompile>
    <ClCompile Include="..\..\..\src\graphics\pipeline.cpp">
      <Filter>graphics</Filter>
    </ClCompile>
    <ClCompile Include="..\..\..\src\graphics\pose.cpp">
      <Filter>graphics</Filter>
    </ClCompile>
    <ClCompile Include="..\..\..\src\graphics\renderer.cpp">
      <Filter>graphics</Filter>
    </ClCompile>
    <ClCompile Include="..\..\..\src\graphics\shader.cpp">
      <Filter>graphics</Filter>
    </ClCompile>
    <ClCompile Include="..\..\..\src\graphics\texture.cpp">
      <Filter>graphics</Filter>
    </ClCompile>
    <ClCompile Include="..\..\..\src\engine\engine.cpp">
      <Filter>engine</Filter>
    </ClCompile>
    <ClCompile Include="..\..\..\src\engine\iplugin.cpp">
      <Filter>engine</Filter>
    </ClCompile>
    <ClCompile Include="..\..\..\src\engine\plugin_manager.cpp">
      <Filter>engine</Filter>
    </ClCompile>
    <ClCompile Include="..\..\..\src\editor\editor_icon.cpp">
      <Filter>editor</Filter>
    </ClCompile>
    <ClCompile Include="..\..\..\src\editor\gizmo.cpp">
      <Filter>editor</Filter>
    </ClCompile>
    <ClCompile Include="..\..\..\src\universe\component.cpp">
      <Filter>universe</Filter>
    </ClCompile>
    <ClCompile Include="..\..\..\src\universe\entity.cpp">
      <Filter>universe</Filter>
    </ClCompile>
    <ClCompile Include="..\..\..\src\universe\universe.cpp">
      <Filter>universe</Filter>
    </ClCompile>
    <ClCompile Include="..\..\..\src\core\new.cpp" />
    <ClCompile Include="..\..\..\src\graphics\material_manager.cpp">
      <Filter>graphics</Filter>
    </ClCompile>
    <ClCompile Include="..\..\..\src\graphics\model_manager.cpp">
      <Filter>graphics</Filter>
    </ClCompile>
    <ClCompile Include="..\..\..\src\graphics\shader_manager.cpp">
      <Filter>graphics</Filter>
    </ClCompile>
    <ClCompile Include="..\..\..\src\graphics\texture_manager.cpp">
      <Filter>graphics</Filter>
    </ClCompile>
    <ClCompile Include="..\..\..\src\graphics\render_scene.cpp">
      <Filter>graphics</Filter>
    </ClCompile>
    <ClCompile Include="..\..\..\src\graphics\terrain.cpp">
      <Filter>graphics</Filter>
    </ClCompile>
    <ClCompile Include="..\..\..\src\editor\world_editor.cpp">
      <Filter>editor</Filter>
    </ClCompile>
    <ClCompile Include="..\..\..\src\editor\entity_template_system.cpp">
      <Filter>editor</Filter>
    </ClCompile>
    <ClCompile Include="..\..\..\src\editor\measure_tool.cpp">
      <Filter>editor</Filter>
    </ClCompile>
<<<<<<< HEAD
    <ClCompile Include="..\..\..\src\universe\hierarchy.cpp">
      <Filter>universe</Filter>
=======
    <ClCompile Include="..\..\..\src\graphics\culling_system.cpp">
      <Filter>graphics</Filter>
>>>>>>> 756e81bc
    </ClCompile>
  </ItemGroup>
  <ItemGroup>
    <ClInclude Include="..\..\..\src\graphics\frame_buffer.h">
      <Filter>graphics</Filter>
    </ClInclude>
    <ClInclude Include="..\..\..\src\graphics\geometry.h">
      <Filter>graphics</Filter>
    </ClInclude>
    <ClInclude Include="..\..\..\src\graphics\gl_ext.h">
      <Filter>graphics</Filter>
    </ClInclude>
    <ClInclude Include="..\..\..\src\graphics\irender_device.h">
      <Filter>graphics</Filter>
    </ClInclude>
    <ClInclude Include="..\..\..\src\graphics\material.h">
      <Filter>graphics</Filter>
    </ClInclude>
    <ClInclude Include="..\..\..\src\graphics\model.h">
      <Filter>graphics</Filter>
    </ClInclude>
    <ClInclude Include="..\..\..\src\graphics\model_instance.h">
      <Filter>graphics</Filter>
    </ClInclude>
    <ClInclude Include="..\..\..\src\graphics\pipeline.h">
      <Filter>graphics</Filter>
    </ClInclude>
    <ClInclude Include="..\..\..\src\graphics\pose.h">
      <Filter>graphics</Filter>
    </ClInclude>
    <ClInclude Include="..\..\..\src\graphics\ray_cast_model_hit.h">
      <Filter>graphics</Filter>
    </ClInclude>
    <ClInclude Include="..\..\..\src\graphics\renderer.h">
      <Filter>graphics</Filter>
    </ClInclude>
    <ClInclude Include="..\..\..\src\graphics\shader.h">
      <Filter>graphics</Filter>
    </ClInclude>
    <ClInclude Include="..\..\..\src\graphics\texture.h">
      <Filter>graphics</Filter>
    </ClInclude>
    <ClInclude Include="..\..\..\src\engine\engine.h">
      <Filter>engine</Filter>
    </ClInclude>
    <ClInclude Include="..\..\..\src\engine\iplugin.h">
      <Filter>engine</Filter>
    </ClInclude>
    <ClInclude Include="..\..\..\src\engine\plugin_manager.h">
      <Filter>engine</Filter>
    </ClInclude>
    <ClInclude Include="..\..\..\src\editor\editor_icon.h">
      <Filter>editor</Filter>
    </ClInclude>
    <ClInclude Include="..\..\..\src\editor\gizmo.h">
      <Filter>editor</Filter>
    </ClInclude>
    <ClInclude Include="..\..\..\src\editor\property_descriptor.h">
      <Filter>editor</Filter>
    </ClInclude>
    <ClInclude Include="..\..\..\src\universe\component.h">
      <Filter>universe</Filter>
    </ClInclude>
    <ClInclude Include="..\..\..\src\universe\entity.h">
      <Filter>universe</Filter>
    </ClInclude>
    <ClInclude Include="..\..\..\src\universe\universe.h">
      <Filter>universe</Filter>
    </ClInclude>
    <ClInclude Include="..\..\..\src\graphics\material_manager.h">
      <Filter>graphics</Filter>
    </ClInclude>
    <ClInclude Include="..\..\..\src\graphics\model_manager.h">
      <Filter>graphics</Filter>
    </ClInclude>
    <ClInclude Include="..\..\..\src\graphics\shader_manager.h">
      <Filter>graphics</Filter>
    </ClInclude>
    <ClInclude Include="..\..\..\src\graphics\texture_manager.h">
      <Filter>graphics</Filter>
    </ClInclude>
    <ClInclude Include="..\..\..\src\graphics\render_scene.h">
      <Filter>graphics</Filter>
    </ClInclude>
    <ClInclude Include="..\..\..\src\graphics\culling_system.h">
      <Filter>graphics</Filter>
    </ClInclude>
    <ClInclude Include="..\..\..\src\graphics\terrain.h">
      <Filter>graphics</Filter>
    </ClInclude>
    <ClInclude Include="..\..\..\src\editor\world_editor.h">
      <Filter>editor</Filter>
    </ClInclude>
    <ClInclude Include="..\..\..\src\editor\entity_template_system.h">
      <Filter>editor</Filter>
    </ClInclude>
    <ClInclude Include="..\..\..\src\editor\ieditor_command.h">
      <Filter>editor</Filter>
    </ClInclude>
    <ClInclude Include="..\..\..\src\editor\measure_tool.h">
      <Filter>editor</Filter>
    </ClInclude>
    <ClInclude Include="..\..\..\src\universe\hierarchy.h">
      <Filter>universe</Filter>
    </ClInclude>
  </ItemGroup>
</Project><|MERGE_RESOLUTION|>--- conflicted
+++ resolved
@@ -97,13 +97,11 @@
     <ClCompile Include="..\..\..\src\editor\measure_tool.cpp">
       <Filter>editor</Filter>
     </ClCompile>
-<<<<<<< HEAD
     <ClCompile Include="..\..\..\src\universe\hierarchy.cpp">
       <Filter>universe</Filter>
-=======
+    </ClCompile>
     <ClCompile Include="..\..\..\src\graphics\culling_system.cpp">
       <Filter>graphics</Filter>
->>>>>>> 756e81bc
     </ClCompile>
   </ItemGroup>
   <ItemGroup>
